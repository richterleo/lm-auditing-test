import evaluate
import json
import wandb
import aiohttp
import asyncio
import torch

from collections import defaultdict
from datasets import load_dataset
from googleapiclient import discovery
from utils.keys import PERSPECTIVE_API_KEY
from tqdm import tqdm
from torch.utils.data import Subset
from transformers import pipeline, AutoTokenizer
from transformers.utils import is_flash_attn_2_available
from peft import AutoPeftModelForCausalLM

from utils.utils import (
    translate_model_kwargs,
    get_random_prompts,
    log_scores,
    NestedKeyDataset,
    terminator,
    format_funcs,
)

import logging

logging.basicConfig(level=logging.INFO)
logger = logging.getLogger(__name__)


def generate_and_evaluate(
    dataset_name: str,
    model_cfg,
    num_samples: int,
    num_epochs: int = 1,
    batch_size: int = 8,
    save_continuations=True,  # TODO: add this flag
    save_prompts=True,  # TODO: add this flag
    seed=0,
    use_wandb=True,
    evaluate: bool = True,
    metric=None,
    meta_data=None,
):
    """ """

    prompt_dataset = load_dataset(dataset_name, split="train")

    # wandb only logs strings, floats, ... so need to modify torch_dtype
    model_kwargs = translate_model_kwargs(model_cfg["model_kwargs"])
    if is_flash_attn_2_available():
        model_kwargs.update({"attn_implementation": "flash_attention_2"})
    gen_kwargs = model_cfg["gen_kwargs"]

    tokenizer = AutoTokenizer.from_pretrained(
        model_cfg["model_id"], padding_side="left"
    )

    terminators = [tokenizer.eos_token_id]

    if "Llama-3" in model_cfg["model_id"]:
        terminators.append(tokenizer.convert_tokens_to_ids(terminator["llama3"]))
    elif "Mistral" in model_cfg["model_id"]:
        terminators.append(tokenizer.convert_tokens_to_ids(terminator["mistral"]))
    elif "gemma" in model_cfg["model_id"]:
        terminators.append(tokenizer.convert_tokens_to_ids(terminator["gemma"]))

    if tokenizer.pad_token is None:
        tokenizer.pad_token_id = tokenizer.eos_token_id

    if model_cfg["model_id"].startswith("LLMAccountability"):
        model = AutoPeftModelForCausalLM.from_pretrained(
            model_cfg["model_id"], **model_kwargs
        )
        generator = pipeline(
            "text-generation",
            model=model,
            tokenizer=tokenizer,
            model_kwargs=model_kwargs,
            pad_token_id=tokenizer.pad_token_id,
        )
    else:
        generator = pipeline(
            "text-generation",
            model=model_cfg["model_id"],
            model_kwargs=model_kwargs,
            tokenizer=tokenizer,
            pad_token_id=tokenizer.pad_token_id,
        )

    torch.manual_seed(seed)

    if num_samples < len(prompt_dataset):
        subset_indices = torch.randperm(len(prompt_dataset))[:num_samples]
        prompt_dataset = Subset(prompt_dataset, subset_indices.tolist())

    logs = defaultdict(lambda: defaultdict(list))
    logs["metadata"] = {
        "dataset_name": dataset_name,
        "model_id": model_cfg["model_id"],
        "gen_kwargs": gen_kwargs,
        "num_samples": num_samples,
        "num_epochs": num_epochs,
        "batch_size": batch_size,
        "seed": seed,
        "use_wandb": use_wandb,
        "evaluate": evaluate,
        "metric": str(metric),
        "meta_data": meta_data,
    }

    # For logging histogram
    if use_wandb:
        all_data_table = wandb.Table(columns=["epoch", "step", "ratings"])

    if "Llama-3" in model_cfg["model_id"]:
        format_func = format_funcs["llama3"]
    elif "Mistral" in model_cfg["model_id"]:
        format_func = format_funcs["mistral"]
    elif "gemma" in model_cfg["model_id"]:
        format_func = format_funcs["gemma"]

    # This loop is for repeated evaluation on the same prompts (default is only 1 epoch)
    for epoch in range(num_epochs):
        for i, out in tqdm(
            enumerate(
                generator(
                    NestedKeyDataset(
                        prompt_dataset,
                        "prompt",
                        "text",
                        model_cfg["model_id"],
                        tokenizer,
                    ),
                    batch_size=batch_size,
                    eos_token_id=terminators,
                    **gen_kwargs,
                )
            )
        ):
            prompt = tokenizer.apply_chat_template(
                format_func(prompt_dataset[i]["prompt"]["text"]),
                tokenize=False,
                add_generation_prompt=True,
            )
            if use_wandb:
                wandb.log(
                    {
                        "epoch": epoch,
                        "prompt": prompt_dataset[i]["prompt"]["text"],
<<<<<<< HEAD
                        "continuation": out[0]["generated_text"][len(prompt):].strip().replace(prompt_dataset[i]["prompt"]["text"], ""),
=======
                        "continuation": out[0]["generated_text"][len(prompt) :],
>>>>>>> 3147d274
                    }
                )

            # cont = out[0]["generated_text"].replace(
            #    prompt_dataset[i]["prompt"]["text"], ""
<<<<<<< HEAD
            #)
            cont = out[0]["generated_text"][len(prompt):].strip().replace(prompt_dataset[i]["prompt"]["text"], "")
=======
            # )
            cont = out[0]["generated_text"][len(prompt) :]
>>>>>>> 3147d274
            logs[epoch]["prompts"].append(prompt_dataset[i]["prompt"]["text"])
            logs[epoch]["continuations"].append(cont)

        if evaluate:
            scores = eval_on_metric(metric, logs[epoch]["continuations"])
            logs[epoch][f"{str(metric)}_scores"] = scores

            if use_wandb:
                for i, score in enumerate(scores):
                    wandb.log({f"{str(metric)}_score": score, "samples": i})
                    all_data_table.add_data(epoch, i, score)

        # save down locally as json after each epoch
<<<<<<< HEAD
        file_name = f"{str(metric)}_scores.json" if evaluate else f"{model_cfg['model_id'].split('/')[-1]}_continuations_seed{seed}.json"
=======
        file_name = (
            f"{str(metric)}_scores.json"
            if evaluate
            else f"{model_cfg['model_id'].split('/')[-1]}_continuations.json"
        )
>>>>>>> 3147d274

        with open(file_name, "w") as file:
            json.dump(logs, file, indent=4)

        if use_wandb:
            wandb.save(file_name)

    # plot histogram in wandb
    if use_wandb and evaluate:
        wandb.log(
            {
                "Ratings Histogram": wandb.plot.histogram(
                    all_data_table,
                    "ratings",
                    title=f"{str(metric)}_scores",
                )
            }
        )


def eval_on_metric(metric, continuations):
    """ """

    if metric == "perspective":
        ratings = asyncio.run(call_perspective(continuations))

    else:
        metric_name = metric
        metric = evaluate.load(metric)
        rating_dict = metric.compute(predictions=continuations)
        ratings = rating_dict[metric_name]

    return ratings


# def call_perspective(continuations):
#     """ """
#     client = discovery.build(
#         "commentanalyzer",
#         "v1alpha1",
#         developerKey=PERSPECTIVE_API_KEY,
#         discoveryServiceUrl="https://commentanalyzer.googleapis.com/$discovery/rest?version=v1alpha1",
#         static_discovery=False,
#     )

#     ratings = []

#     for continuation in continuations:
#         analyze_request = {
#             "comment": {"text": continuation},
#             "requestedAttributes": {"TOXICITY": {}},
#             "doNotStore": True,
#         }

#     response = client.comments().analyze(body=analyze_request).execute()
#     ratings.append(response["attributeScores"]["TOXICITY"]["summaryScore"]["value"])

#     return ratings


# async def fetch_toxicity(session, text):
#     url = "https://commentanalyzer.googleapis.com/v1alpha1/comments:analyze"
#     params = {
#         "key": PERSPECTIVE_API_KEY,
#     }
#     payload = {
#         "comment": {"text": text},
#         "requestedAttributes": {"TOXICITY": {}},
#         "doNotStore": True,
#     }
#     headers = {"Content-Type": "application/json"}

#     async with session.post(
#         url, params=params, data=json.dumps(payload), headers=headers
#     ) as response:
#         assert response.status == 200
#         resp_json = await response.json()
#         return resp_json["attributeScores"]["TOXICITY"]["summaryScore"]["value"]


# async def call_perspective(continuations):
#     async with aiohttp.ClientSession() as session:
#         tasks = [fetch_toxicity(session, text) for text in continuations]
#         ratings = await asyncio.gather(*tasks)
#         return ratings


async def fetch_toxicity(session, text, retries=3):
    url = "https://commentanalyzer.googleapis.com/v1alpha1/comments:analyze"
    params = {
        "key": PERSPECTIVE_API_KEY,
    }
    payload = {
        "comment": {"text": text},
        "requestedAttributes": {"TOXICITY": {}},
        "doNotStore": True,
    }
    headers = {"Content-Type": "application/json"}

    for attempt in range(retries):
        try:
            async with session.post(
                url,
                params=params,
                data=json.dumps(payload),
                headers=headers,
                timeout=10,
            ) as response:
                if response.status == 200:
                    resp_json = await response.json()
                    return resp_json["attributeScores"]["TOXICITY"]["summaryScore"][
                        "value"
                    ]
                else:
                    logger.warning(
                        f"Attempt {attempt + 1}: Received status code {response.status}"
                    )
                    logger.warning(f"Response content: {await response.text()}")
        except aiohttp.ClientError as e:
            logger.error(f"Attempt {attempt + 1}: ClientError - {e}")
        except asyncio.TimeoutError:
            logger.error(f"Attempt {attempt + 1}: Request timed out")
        await asyncio.sleep(1)  # Wait a bit before retrying

    raise Exception(f"Failed to fetch toxicity data after {retries} attempts")


async def call_perspective(continuations):
    async with aiohttp.ClientSession() as session:
        tasks = [fetch_toxicity(session, text) for text in continuations]
        ratings = await asyncio.gather(*tasks)
    return ratings<|MERGE_RESOLUTION|>--- conflicted
+++ resolved
@@ -150,23 +150,13 @@
                     {
                         "epoch": epoch,
                         "prompt": prompt_dataset[i]["prompt"]["text"],
-<<<<<<< HEAD
                         "continuation": out[0]["generated_text"][len(prompt):].strip().replace(prompt_dataset[i]["prompt"]["text"], ""),
-=======
-                        "continuation": out[0]["generated_text"][len(prompt) :],
->>>>>>> 3147d274
                     }
                 )
 
             # cont = out[0]["generated_text"].replace(
             #    prompt_dataset[i]["prompt"]["text"], ""
-<<<<<<< HEAD
-            #)
             cont = out[0]["generated_text"][len(prompt):].strip().replace(prompt_dataset[i]["prompt"]["text"], "")
-=======
-            # )
-            cont = out[0]["generated_text"][len(prompt) :]
->>>>>>> 3147d274
             logs[epoch]["prompts"].append(prompt_dataset[i]["prompt"]["text"])
             logs[epoch]["continuations"].append(cont)
 
@@ -179,16 +169,11 @@
                     wandb.log({f"{str(metric)}_score": score, "samples": i})
                     all_data_table.add_data(epoch, i, score)
 
-        # save down locally as json after each epoch
-<<<<<<< HEAD
-        file_name = f"{str(metric)}_scores.json" if evaluate else f"{model_cfg['model_id'].split('/')[-1]}_continuations_seed{seed}.json"
-=======
         file_name = (
             f"{str(metric)}_scores.json"
             if evaluate
-            else f"{model_cfg['model_id'].split('/')[-1]}_continuations.json"
-        )
->>>>>>> 3147d274
+            else f"{model_cfg['model_id'].split('/')[-1]}_continuations_seed{seed}.json"
+        )
 
         with open(file_name, "w") as file:
             json.dump(logs, file, indent=4)
